package cmd

import (
	"crypto/tls"
	"errors"
	"fmt"
	log2 "log"
	"net/http"
	"os"
	"path"
	"path/filepath"
	"strconv"
	"strings"
	"time"

	"github.com/NYTimes/logrotate"
	"github.com/apex/log"
	"github.com/apex/log/handlers/multi"
	"github.com/docker/docker/client"
	"github.com/gammazero/workerpool"
	"github.com/mitchellh/colorstring"
	"github.com/pkg/profile"
	"github.com/pterodactyl/wings/config"
	"github.com/pterodactyl/wings/environment"
	"github.com/pterodactyl/wings/loggers/cli"
	"github.com/pterodactyl/wings/remote"
	"github.com/pterodactyl/wings/router"
	"github.com/pterodactyl/wings/server"
	"github.com/pterodactyl/wings/sftp"
	"github.com/pterodactyl/wings/system"
	"github.com/spf13/cobra"
	"golang.org/x/crypto/acme"
	"golang.org/x/crypto/acme/autocert"
)

var (
	configPath = config.DefaultLocation
	debug      = false
)

var rootCommand = &cobra.Command{
	Use:   "wings",
	Short: "Runs the API server allowing programatic control of game servers for Pterodactyl Panel.",
	PreRun: func(cmd *cobra.Command, args []string) {
		initConfig()
		initLogging()
		if tls, _ := cmd.Flags().GetBool("auto-tls"); tls {
			if host, _ := cmd.Flags().GetString("tls-hostname"); host == "" {
				fmt.Println("A TLS hostname must be provided when running wings with automatic TLS, e.g.:\n\n    ./wings --auto-tls --tls-hostname my.example.com")
				os.Exit(1)
			}
		}
	},
	Run: rootCmdRun,
}

var versionCommand = &cobra.Command{
	Use:   "version",
	Short: "Prints the current executable version and exits.",
	Run: func(cmd *cobra.Command, _ []string) {
		fmt.Printf("wings v%s\nCopyright © 2018 - 2021 Dane Everitt & Contributors\n", system.Version)
	},
}

func Execute() {
	if err := rootCommand.Execute(); err != nil {
		log2.Fatalf("failed to execute command: %s", err)
	}
}

func init() {
	rootCommand.PersistentFlags().StringVar(&configPath, "config", config.DefaultLocation, "set the location for the configuration file")
	rootCommand.PersistentFlags().BoolVar(&debug, "debug", false, "pass in order to run wings in debug mode")

	// Flags specifically used when running the API.
	rootCommand.Flags().String("profiler", "", "the profiler to run for this instance")
	rootCommand.Flags().Bool("auto-tls", false, "pass in order to have wings generate and manage it's own SSL certificates using Let's Encrypt")
	rootCommand.Flags().String("tls-hostname", "", "required with --auto-tls, the FQDN for the generated SSL certificate")
	rootCommand.Flags().Bool("ignore-certificate-errors", false, "ignore certificate verification errors when executing API calls")

	rootCommand.AddCommand(versionCommand)
	rootCommand.AddCommand(configureCmd)
	rootCommand.AddCommand(newDiagnosticsCommand())
}

func rootCmdRun(cmd *cobra.Command, _ []string) {
	switch cmd.Flag("profiler").Value.String() {
	case "cpu":
		defer profile.Start(profile.CPUProfile).Stop()
	case "mem":
		defer profile.Start(profile.MemProfile).Stop()
	case "alloc":
		defer profile.Start(profile.MemProfile, profile.MemProfileAllocs()).Stop()
	case "heap":
		defer profile.Start(profile.MemProfile, profile.MemProfileHeap()).Stop()
	case "routines":
		defer profile.Start(profile.GoroutineProfile).Stop()
	case "mutex":
		defer profile.Start(profile.MutexProfile).Stop()
	case "threads":
		defer profile.Start(profile.ThreadcreationProfile).Stop()
	case "block":
		defer profile.Start(profile.BlockProfile).Stop()
	}

	printLogo()
	log.Debug("running in debug mode")
	log.WithField("config_file", configPath).Info("loading configuration from file")

	if ok, _ := cmd.Flags().GetBool("ignore-certificate-errors"); ok {
		log.Warn("running with --ignore-certificate-errors: TLS certificate host chains and name will not be verified")
		http.DefaultTransport.(*http.Transport).TLSClientConfig = &tls.Config{
			InsecureSkipVerify: true,
		}
	}

	if err := config.ConfigureTimezone(); err != nil {
		log.WithField("error", err).Fatal("failed to detect system timezone or use supplied configuration value")
	}
	log.WithField("timezone", config.Get().System.Timezone).Info("configured wings with system timezone")
	if err := config.ConfigureDirectories(); err != nil {
		log.WithField("error", err).Fatal("failed to configure system directories for pterodactyl")
		return
	}
	if err := config.EnableLogRotation(); err != nil {
		log.WithField("error", err).Fatal("failed to configure log rotation on the system")
		return
	}

	log.WithField("username", config.Get().System.User).Info("checking for pterodactyl system user")
	if err := config.EnsurePterodactylUser(); err != nil {
		log.WithField("error", err).Fatal("failed to create pterodactyl system user")
	}
	log.WithFields(log.Fields{
		"username": config.Get().System.Username,
		"uid":      config.Get().System.User.Uid,
		"gid":      config.Get().System.User.Gid,
	}).Info("configured system user successfully")

	panelClient := remote.CreateClient(
		config.Get().PanelLocation,
		config.Get().AuthenticationTokenId,
		config.Get().AuthenticationToken,
		remote.WithTimeout(time.Second*time.Duration(config.Get().RemoteQuery.Timeout)),
	)
	_ = panelClient

	serverManager := server.NewManager(panelClient)

	if err := serverManager.Initialize(int(c.RemoteQuery.BootServersPerPage)); err != nil {
		log.WithField("error", err).Fatal("failed to load server configurations")
	}

	if err := environment.ConfigureDocker(cmd.Context()); err != nil {
		log.WithField("error", err).Fatal("failed to configure docker environment")
	}

	if err := config.WriteToDisk(config.Get()); err != nil {
		log.WithField("error", err).Fatal("failed to write configuration to disk")
	}

	// Just for some nice log output.
	for _, s := range serverManager.GetAll() {
		log.WithField("server", s.Id()).Info("loaded configuration for server")
	}

	states, err := server.CachedServerStates()
	if err != nil {
		log.WithField("error", err).Error("failed to retrieve locally cached server states from disk, assuming all servers in offline state")
	}

	// Create a new workerpool that limits us to 4 servers being bootstrapped at a time
	// on Wings. This allows us to ensure the environment exists, write configurations,
	// and reboot processes without causing a slow-down due to sequential booting.
	pool := workerpool.New(4)
<<<<<<< HEAD

	for _, serv := range serverManager.GetAll() {
=======
	for _, serv := range server.GetServers().All() {
>>>>>>> fecacc13
		s := serv

		// For each server we encounter make sure the root data directory exists.
		if err := s.EnsureDataDirectoryExists(); err != nil {
			s.Log().Error("could not create root data directory for server: not loading server...")
			continue
		}

		pool.Submit(func() {
			s.Log().Info("configuring server environment and restoring to previous state")

			var st string
			if state, exists := states[s.Id()]; exists {
				st = state
			}

			r, err := s.Environment.IsRunning()
			// We ignore missing containers because we don't want to actually block booting of wings at this
			// point. If we didn't do this and you pruned all of the images and then started wings you could
			// end up waiting a long period of time for all of the images to be re-pulled on Wings boot rather
			// than when the server itself is started.
			if err != nil && !client.IsErrNotFound(err) {
				s.Log().WithField("error", err).Error("error checking server environment status")
			}

			// Check if the server was previously running. If so, attempt to start the server now so that Wings
			// can pick up where it left off. If the environment does not exist at all, just create it and then allow
			// the normal flow to execute.
			//
			// This does mean that booting wings after a catastrophic machine crash and wiping out the Docker images
			// as a result will result in a slow boot.
			if !r && (st == environment.ProcessRunningState || st == environment.ProcessStartingState) {
				if err := s.HandlePowerAction(server.PowerActionStart); err != nil {
					s.Log().WithField("error", err).Warn("failed to return server to running state")
				}
			} else if r || (!r && s.IsRunning()) {
				// If the server is currently running on Docker, mark the process as being in that state.
				// We never want to stop an instance that is currently running external from Wings since
				// that is a good way of keeping things running even if Wings gets in a very corrupted state.
				//
				// This will also validate that a server process is running if the last tracked state we have
				// is that it was running, but we see that the container process is not currently running.
				s.Log().Info("detected server is running, re-attaching to process...")

				s.Environment.SetState(environment.ProcessRunningState)
				if err := s.Environment.Attach(); err != nil {
					s.Log().WithField("error", err).Warn("failed to attach to running server environment")
				}
			} else {
				// At this point we've determined that the server should indeed be in an offline state, so we'll
				// make a call to set that state just to ensure we don't ever accidentally end up with some invalid
				// state being tracked.
				s.Environment.SetState(environment.ProcessOfflineState)
			}
		})
	}

	// Wait until all of the servers are ready to go before we fire up the SFTP and HTTP servers.
	pool.StopWait()
	defer func() {
		// Cancel the context on all of the running servers at this point, even though the
		// program is just shutting down.
		for _, s := range server.GetServers().All() {
			s.CtxCancel()
		}
	}()

	go func() {
		// Run the SFTP server.
		if err := sftp.New().Run(); err != nil {
			log.WithError(err).Fatal("failed to initialize the sftp server")
			return
		}
	}()

	sys := config.Get().System
	// Ensure the archive directory exists.
	if err := os.MkdirAll(sys.ArchiveDirectory, 0755); err != nil {
		log.WithField("error", err).Error("failed to create archive directory")
	}

	// Ensure the backup directory exists.
	if err := os.MkdirAll(sys.BackupDirectory, 0755); err != nil {
		log.WithField("error", err).Error("failed to create backup directory")
	}

	autotls, _ := cmd.Flags().GetBool("auto-tls")
	tlshostname, _ := cmd.Flags().GetString("tls-hostname")
	if autotls && tlshostname == "" {
		autotls = false
	}

	api := config.Get().Api
	log.WithFields(log.Fields{
		"use_ssl":      api.Ssl.Enabled,
		"use_auto_tls": autotls,
		"host_address": api.Host,
		"host_port":    api.Port,
	}).Info("configuring internal webserver")

<<<<<<< HEAD
	// Configure the router.
	r := router.Configure(serverManager)

=======
	// Create a new HTTP server instance to handle inbound requests from the Panel
	// and external clients.
>>>>>>> fecacc13
	s := &http.Server{
		Addr:      api.Host + ":" + strconv.Itoa(api.Port),
		Handler:   router.Configure(),
		TLSConfig: config.DefaultTLSConfig,
	}

	// Check if the server should run with TLS but using autocert.
	if autotls {
		m := autocert.Manager{
			Prompt:     autocert.AcceptTOS,
			Cache:      autocert.DirCache(path.Join(sys.RootDirectory, "/.tls-cache")),
			HostPolicy: autocert.HostWhitelist(tlshostname),
		}

		log.WithField("hostname", tlshostname).Info("webserver is now listening with auto-TLS enabled; certificates will be automatically generated by Let's Encrypt")

		// Hook autocert into the main http server.
		s.TLSConfig.GetCertificate = m.GetCertificate
		s.TLSConfig.NextProtos = append(s.TLSConfig.NextProtos, acme.ALPNProto) // enable tls-alpn ACME challenges

		// Start the autocert server.
		go func() {
			if err := http.ListenAndServe(":http", m.HTTPHandler(nil)); err != nil {
				log.WithError(err).Error("failed to serve autocert http server")
			}
		}()
		// Start the main http server with TLS using autocert.
		if err := s.ListenAndServeTLS("", ""); err != nil {
			log.WithFields(log.Fields{"auto_tls": true, "tls_hostname": tlshostname, "error": err}).Fatal("failed to configure HTTP server using auto-tls")
		}
		return
	}

	// Check if main http server should run with TLS. Otherwise reset the TLS
	// config on the server and then serve it over normal HTTP.
	if api.Ssl.Enabled {
		if err := s.ListenAndServeTLS(strings.ToLower(api.Ssl.CertificateFile), strings.ToLower(api.Ssl.KeyFile)); err != nil {
			log.WithFields(log.Fields{"auto_tls": false, "error": err}).Fatal("failed to configure HTTPS server")
		}
		return
	}
	s.TLSConfig = nil
	if err := s.ListenAndServe(); err != nil {
		log.WithField("error", err).Fatal("failed to configure HTTP server")
	}
}

<<<<<<< HEAD
	// Cancel the context on all of the running servers at this point, even though the
	// program is just shutting down.
	for _, s := range serverManager.GetAll() {
		s.CtxCancel()
=======
// Reads the configuration from the disk and then sets up the global singleton
// with all of the configuration values.
func initConfig() {
	if !strings.HasPrefix(configPath, "/") {
		d, err := os.Getwd()
		if err != nil {
			log2.Fatalf("cmd/root: could not determine directory: %s", err)
		}
		configPath = path.Clean(path.Join(d, configPath))
	}
	err := config.FromFile(configPath)
	if err != nil {
		if errors.Is(err, os.ErrNotExist) {
			exitWithConfigurationNotice()
		}
		log2.Fatalf("cmd/root: error while reading configuration file: %s", err)
	}
	if debug && !config.Get().Debug {
		config.SetDebugViaFlag(debug)
>>>>>>> fecacc13
	}
}

// Configures the global logger for Zap so that we can call it from any location
// in the code without having to pass around a logger instance.
func initLogging() {
	dir := config.Get().System.LogDirectory
	if err := os.MkdirAll(path.Join(dir, "/install"), 0700); err != nil {
		log2.Fatalf("cmd/root: failed to create install directory path: %s", err)
	}
	p := filepath.Join(dir, "/wings.log")
	w, err := logrotate.NewFile(p)
	if err != nil {
		log2.Fatalf("cmd/root: failed to create wings log: %s", err)
	}
	log.SetLevel(log.InfoLevel)
	if config.Get().Debug {
		log.SetLevel(log.DebugLevel)
	}
	log.SetHandler(multi.New(cli.Default, cli.New(w.File, false)))
	log.WithField("path", p).Info("writing log files to disk")
}

// Prints the wings logo, nothing special here!
func printLogo() {
	fmt.Printf(colorstring.Color(`
                     ____
__ [blue][bold]Pterodactyl[reset] _____/___/_______ _______ ______
\_____\    \/\/    /   /       /  __   /   ___/
   \___\          /   /   /   /  /_/  /___   /
        \___/\___/___/___/___/___    /______/
                            /_______/ [bold]%s[reset]

Copyright © 2018 - 2021 Dane Everitt & Contributors

Website:  https://pterodactyl.io
 Source:  https://github.com/pterodactyl/wings
License:  https://github.com/pterodactyl/wings/blob/develop/LICENSE

This software is made available under the terms of the MIT license.
The above copyright notice and this permission notice shall be included
in all copies or substantial portions of the Software.%s`), system.Version, "\n\n")
}

func exitWithConfigurationNotice() {
	fmt.Print(colorstring.Color(`
[_red_][white][bold]Error: Configuration File Not Found[reset]

Wings was not able to locate your configuration file, and therefore is not
able to complete its boot process. Please ensure you have copied your instance
configuration file into the default location below.

Default Location: /etc/pterodactyl/config.yml

[yellow]This is not a bug with this software. Please do not make a bug report
for this issue, it will be closed.[reset]

`))
	os.Exit(1)
}<|MERGE_RESOLUTION|>--- conflicted
+++ resolved
@@ -173,12 +173,7 @@
 	// on Wings. This allows us to ensure the environment exists, write configurations,
 	// and reboot processes without causing a slow-down due to sequential booting.
 	pool := workerpool.New(4)
-<<<<<<< HEAD
-
 	for _, serv := range serverManager.GetAll() {
-=======
-	for _, serv := range server.GetServers().All() {
->>>>>>> fecacc13
 		s := serv
 
 		// For each server we encounter make sure the root data directory exists.
@@ -279,17 +274,11 @@
 		"host_port":    api.Port,
 	}).Info("configuring internal webserver")
 
-<<<<<<< HEAD
-	// Configure the router.
-	r := router.Configure(serverManager)
-
-=======
 	// Create a new HTTP server instance to handle inbound requests from the Panel
 	// and external clients.
->>>>>>> fecacc13
 	s := &http.Server{
 		Addr:      api.Host + ":" + strconv.Itoa(api.Port),
-		Handler:   router.Configure(),
+		Handler:   router.Configure(serverManager),
 		TLSConfig: config.DefaultTLSConfig,
 	}
 
@@ -334,12 +323,13 @@
 	}
 }
 
-<<<<<<< HEAD
 	// Cancel the context on all of the running servers at this point, even though the
 	// program is just shutting down.
 	for _, s := range serverManager.GetAll() {
 		s.CtxCancel()
-=======
+	}
+}
+
 // Reads the configuration from the disk and then sets up the global singleton
 // with all of the configuration values.
 func initConfig() {
@@ -359,7 +349,6 @@
 	}
 	if debug && !config.Get().Debug {
 		config.SetDebugViaFlag(debug)
->>>>>>> fecacc13
 	}
 }
 
